//! Prometheus is a pull-based aggregation server
//!
//! This sink emits all cernan aggregations into prometheus according to the
//! following method:
//!
//!   - SET -> gauge
//!   - SUM -> counter
//!   - QUANTILES -> summary
//!   - HISTOGRAM -> histogram
//!
//! All points are retained indefinitely in their aggregation.
use crate::http::{Handler, Header, Request, Response, Server, StatusCode};
use crate::metric::{AggregationMethod, TagIter, TagMap, Telemetry};
use crate::sink::Sink;
use crate::thread::Stoppable;
use crate::time;
use flate2::write::GzEncoder;
use flate2::Compression;
use quantiles::histogram::Bound;
use std::collections::hash_map::{Entry, HashMap, Values};
use std::collections::HashSet;
use std::f64;
use std::io;
use std::io::Write;
use std::str;
use std::sync;
use std::sync::atomic::{AtomicUsize, Ordering};
use std::sync::Mutex;
use std::time::Instant;

/// Total reportable metrics
pub static PROMETHEUS_AGGR_REPORTABLE: AtomicUsize = AtomicUsize::new(0);
/// Total remaining metrics in aggr
pub static PROMETHEUS_AGGR_REMAINING: AtomicUsize = AtomicUsize::new(0);
/// Total report successes
pub static PROMETHEUS_REPORT_SUCCESS: AtomicUsize = AtomicUsize::new(0);
/// Total report errors
pub static PROMETHEUS_REPORT_ERROR: AtomicUsize = AtomicUsize::new(0);
/// Sum of delays in reporting (microseconds)
pub static PROMETHEUS_RESPONSE_DELAY_SUM: AtomicUsize = AtomicUsize::new(0);
/// Total stale perpetual elements purged
pub static PROMETHEUS_AGGR_WINDOWED_PURGED: AtomicUsize = AtomicUsize::new(0);

/// The prometheus sink
///
/// Prometheus is an open-source aggregation server which pulls from its
/// configured sources. Cernan overlaps some with Prometheus but is focused on
/// push-based metrics. This sink allows for bridging push-based systems with
/// pull-based.
#[allow(dead_code)]
pub struct Prometheus {
    aggrs: sync::Arc<sync::Mutex<PrometheusAggr>>,
    age_threshold: Option<u64>,
    http_srv: Server,
    tags: TagMap,
}

/// The configuration for Prometheus sink
#[derive(Clone, Debug, Deserialize)]
pub struct PrometheusConfig {
    /// The host to listen for prometheus. This will be used to bind an HTTP
    /// server to the given host. Host may be an IP address or a DNS hostname.
    pub host: String,
    /// The port to bind the listening host to.
    pub port: u16,
    /// The unique name of the sink in the routing topology.
    pub config_path: Option<String>,
    /// The maximum size of the sample window for Summarize, in seconds.
    pub capacity_in_seconds: usize,
    /// Determine the age at which a Telemetry point will be ejected. If the
    /// value is None no points will ever be rejected. Units are seconds.
    pub age_threshold: Option<u64>,
    /// The tags to be applied to all `metric::Event`s streaming through this
    /// sink. These tags will overwrite any tags carried by the `metric::Event`
    /// itself.
    pub tags: TagMap,
    /// Enable gzip for Prometheus scrape endpoint
    pub gzip: bool,
}

impl Default for PrometheusConfig {
    fn default() -> Self {
        PrometheusConfig {
            host: "localhost".to_string(),
            port: 8086,
            config_path: None,
            capacity_in_seconds: 600, // ten minutes
            age_threshold: None,
            tags: TagMap::default(),
            gzip: false,
        }
    }
}

#[derive(Clone, Debug)]
enum Accumulator {
    Perpetual(Telemetry),
    Windowed {
        cap: usize,
        sum: f64,
        count: u64,
        samples: Vec<Telemetry>,
    },
}

impl Accumulator {
    pub fn kind(&self) -> AggregationMethod {
        match *self {
            Accumulator::Perpetual(ref t) => t.kind(),
            Accumulator::Windowed { .. } => AggregationMethod::Summarize,
        }
    }

    #[cfg(test)]
    pub fn total_stored_samples(&self) -> usize {
        match *self {
            Accumulator::Perpetual(_) => 1,
            Accumulator::Windowed {
                cap: _,
                ref samples,
                sum: _,
                count: _,
            } => samples.len(),
        }
    }

    pub fn purge(&mut self) -> usize {
        match *self {
            Accumulator::Perpetual(_) => 0,
            Accumulator::Windowed {
                cap,
                ref mut samples,
                ..
            } => {
                let mut purged = 0;
                let mut i = 0;
                while i != samples.len() {
                    if (samples[i].timestamp - time::now()).abs() > (cap as i64) {
                        samples.remove(i);
                        purged += 1;
                    } else {
                        i += 1;
                    }
                }
                purged
            }
        }
    }

    pub fn insert(&mut self, telem: Telemetry) {
        match *self {
            Accumulator::Perpetual(ref mut t) => *t += telem,
            Accumulator::Windowed {
                cap,
                ref mut sum,
                ref mut count,
                ref mut samples,
            } => {
                use std::u64;
                assert_eq!(telem.kind(), AggregationMethod::Summarize);
                // u64::wrapping_add makes a new u64. We need this to be
                // in-place. Oops!
                if (u64::MAX - *count) <= 1 {
                    *count = 1;
                } else {
                    *count += 1;
                }
                let val = telem.query(1.0).unwrap();
                // There's no wrapping_add for f64. Since it's rude to crash
                // cernan because we've been summing for too long we knock
                // together our own wrap.
                if (f64::MAX - val) <= *sum {
                    *sum = val - (f64::MAX - *sum);
                } else {
                    *sum += val;
                }
                match samples
                    .binary_search_by(|probe| probe.timestamp.cmp(&telem.timestamp))
                {
                    Ok(idx) => {
                        samples[idx] += telem;
                    }
                    Err(idx) => {
                        samples.insert(idx, telem);
                        if samples.len() > cap {
                            let top_idx = samples.len() - cap;
                            samples.drain(0..top_idx);
                        }
                    }
                }
                assert!(samples.len() <= cap);
            }
        }
    }
}

/// The specialized aggr for Prometheus
///
/// Prometheus is a weirdo. We have to make sure the following properties are
/// held:
///
///   * If prometheus hangs up on us we _do not_ lose data.
///   * We _never_ resubmit points for a time-series.
///   * We _never_ submit new points for an already reported bin.
///
/// To help demonstrate this we have a special aggregation for Prometheus:
/// `PrometheusAggr`. It's job is to encode these operations and allow us to
/// establish the above invariants.
#[derive(Clone, Debug)]
struct PrometheusAggr {
    // The approach we take is unique in cernan: we drop all timestamps and _do
    // not bin_. This is driven by the following comment in Prometheus' doc /
    // our own experience trying to set explict timestamps:
    //
    //     Accordingly you should not set timestamps on the metric you expose,
    //     let Prometheus take care of that. If you think you need timestamps,
    //     then you probably need the pushgateway (without timestamps) instead.
    //
    // The following AggregationMethods we keep forever and ever:
    //
    //     - SET
    //     - SUM
    //     - HISTOGRAM
    //
    // The idea being that there's no good reason to flush these things,
    // according to this conversation:
    // https://github.com/postmates/cernan/pull/306#discussion_r139770087
    data: HashMap<String, Accumulator>,
    // Summarize metrics are kept in a time-based sliding window. The
    // capacity_in_seconds determines how wide this window is.
    capacity_in_seconds: usize,
}

impl PrometheusAggr {
    /// Return a reference to the stored Telemetry if it matches the passed
    /// Telemetry
    #[cfg(test)]
    fn find_match(&self, telem: &Telemetry) -> Option<Telemetry> {
        if let Some(accum) = self.data.get(&telem.name) {
            match *accum {
                Accumulator::Perpetual(ref t) => Some(t.clone()),
                Accumulator::Windowed {
                    cap: _,
                    ref samples,
                    sum: _,
                    count: _,
                } => {
                    let mut start = samples[0].clone();
                    for t in &samples[1..] {
                        start += t.clone();
                    }
                    return Some(start);
                }
            }
        } else {
            None
        }
    }

    /// Return all 'reportable' Telemetry
    ///
    /// This function returns all the stored Telemetry points that are available
    /// for shipping to Prometheus.
    fn reportable(&self) -> Iter {
        Iter {
            samples: self.data.values(),
        }
    }

    /// Insert a Telemetry into the aggregation
    ///
    /// This function inserts the given Telemetry into the inner aggregation of
    /// PrometheusAggr. Timestamps are _not_ respected. Distinctions between
    /// Telemetry of the same name are only made if their tagmaps are distinct.
    ///
    /// We DO NOT allow aggregation kinds to change in Prometheus sink. To that
    /// end, this function returns False if a Telemetry is inserted that differs
    /// only in its aggregation method from a Telemetry stored previously.
    fn insert(&mut self, telem: Telemetry) -> bool {
        let entry: Entry<String, Accumulator> = self.data.entry(telem.name.clone());
        match entry {
            Entry::Occupied(mut oe) => {
                let prev = oe.get_mut();
                if prev.kind() == telem.kind() {
                    prev.insert(telem);
                } else {
                    return false;
                }
            }
            Entry::Vacant(ve) => {
                ve.insert(match telem.kind() {
                    AggregationMethod::Set
                    | AggregationMethod::Sum
                    | AggregationMethod::Histogram => Accumulator::Perpetual(telem),
                    AggregationMethod::Summarize => {
                        let mut samples = Vec::new();
                        let sum = telem.query(1.0).unwrap();
                        samples.push(telem);
                        Accumulator::Windowed {
                            cap: self.capacity_in_seconds,
                            count: 1,
                            sum,
                            samples,
                        }
                    }
                });
            }
        }
        true
    }

    fn purge(&mut self) -> usize {
        let mut total_purged = 0;
        for aggr in self.data.values_mut() {
            total_purged += aggr.purge();
        }
        total_purged
    }

    /// Return the total points stored by this aggregation
    fn count(&self) -> usize {
        self.data.len()
    }

    /// Create a new PrometheusAggr
    fn new(capacity_in_seconds: usize) -> PrometheusAggr {
        PrometheusAggr {
            data: Default::default(),
            capacity_in_seconds,
        }
    }
}

/// Iteration struct for the bucket. Created by `Buckets.iter()`.
pub struct Iter<'a> {
    samples: Values<'a, String, Accumulator>,
}

impl<'a> Iterator for Iter<'a> {
    type Item = Telemetry;

    fn next(&mut self) -> Option<Telemetry> {
        loop {
            match self.samples.next() {
                Some(&Accumulator::Perpetual(ref t)) => return Some(t.clone()),
                Some(&Accumulator::Windowed {
                    ref samples,
                    count,
                    sum,
                    ..
                }) => match samples.len() {
                    0 => continue,
                    1 => {
                        return Some(
                            samples[0]
                                .clone()
                                .thaw()
                                .sample_sum(sum)
                                .count(count)
                                .harden()
                                .unwrap(),
                        );
                    }
                    _ => {
                        let mut start = samples[0].clone();
                        for t in &samples[1..] {
                            start += t.clone();
                        }
                        return Some(
                            start
                                .thaw()
                                .sample_sum(sum)
                                .count(count)
                                .harden()
                                .unwrap(),
                        );
                    }
                },
                None => {
                    return None;
                }
            }
        }
    }
}

struct PrometheusHandler {
    tags: TagMap,
    aggr: sync::Arc<Mutex<PrometheusAggr>>,
    gzip: bool,
}

<<<<<<< HEAD
impl http::Handler for PrometheusHandler {
    fn handle(&self, request: http::Request) {
=======
impl Handler for PrometheusHandler {
    fn handle(&self, request: Request) -> () {
>>>>>>> 6da41764
        let mut buffer = Vec::with_capacity(2048);
        if let Ok(ref aggr) = self.aggr.try_lock() {
            PROMETHEUS_AGGR_REPORTABLE.store(aggr.count(), Ordering::Relaxed);
            let reportable = aggr.reportable();
            let now = Instant::now();
            buffer = match self.gzip {
                true => {
                    let mut enc = GzEncoder::new(buffer, Compression::fast());
                    enc = write_text(reportable, &self.tags, enc).unwrap();
                    enc.finish().unwrap()
                }
                false => write_text(reportable, &self.tags, buffer).unwrap(),
            };
            let elapsed = now.elapsed();
            let us = ((elapsed.as_secs() as f64) * 10_000.0)
                + (f64::from(elapsed.subsec_nanos()) / 100_000.0);
            PROMETHEUS_RESPONSE_DELAY_SUM.fetch_add(us as usize, Ordering::Relaxed);
        }
        if !buffer.is_empty() {
            let content_type = "text/plain; version=0.0.4";
            let mut headers =
                vec![Header::from_bytes(&b"Content-Type"[..], content_type).unwrap()];
            if self.gzip {
                let content_encoding = "gzip";
                headers.push(
                    Header::from_bytes(&b"Content-Encoding"[..], content_encoding)
                        .unwrap(),
                )
            };

            let response = Response::new(
                StatusCode::from(200),
                headers.to_vec(),
                &buffer[..],
                Some(buffer.len()),
                None,
            );

            match request.respond(response) {
                Ok(_) => {
                    PROMETHEUS_REPORT_SUCCESS.fetch_add(1, Ordering::Relaxed);
                }
                Err(e) => {
                    PROMETHEUS_REPORT_ERROR.fetch_add(1, Ordering::Relaxed);
                    warn!("Failed to send prometheus response! {:?}", e);
                }
            };
        }
    }
}

<<<<<<< HEAD
#[allow(clippy::cyclomatic_complexity)]
#[inline]
fn fmt_tags<W>(mut iter: TagIter, s: &mut GzEncoder<W>)
=======
#[inline]
fn write_kv<W>(k: &str, v: &str, s: &mut W) -> io::Result<()>
where
    W: Write,
{
    s.write_all(k.as_bytes())?;
    s.write_all(b"=\"")?;
    s.write_all(v.as_bytes())?;
    s.write_all(b"\"")
}

#[inline]
fn write_tags<W>(mut iter: TagIter, w: &mut W) -> io::Result<()>
>>>>>>> 6da41764
where
    W: Write,
{
    if let Some((fk, fv)) = iter.next() {
        w.write_all(b"{")?;
        write_kv(fk, fv, w)?;
        for (k, v) in iter {
            w.write_all(b", ")?;
            write_kv(k, v, w)?;
        }
        w.write_all(b"}")
    } else {
        w.write_all(b"")
    }
}

#[inline]
fn write_metric<W>(name: &String, tags: TagIter, v: f64, w: &mut W) -> io::Result<()>
where
    W: Write,
{
    w.write_all(name.as_bytes())?;
    write_tags(tags, w)?;
    w.write_all(b" ")?;
    w.write_all(v.to_string().as_bytes())?;
    w.write_all(b"\n")
}

#[inline]
fn write_type<W>(name: &String, tname: &str, w: &mut W) -> io::Result<()>
where
    W: Write,
{
    w.write_all(b"# TYPE ")?;
    w.write_all(name.as_bytes())?;
    w.write_all(b" ")?;
    w.write_all(tname.as_bytes())?;
    w.write_all(b"\n")
}

fn write_text<W>(aggrs: Iter, default: &TagMap, mut w: W) -> io::Result<W>
where
    W: Write,
{
    let mut seen: HashSet<String> = HashSet::new();
    for value in aggrs {
        let sanitized_name: String = sanitize(&value.name);
        match value.kind() {
            AggregationMethod::Sum => {
                if let Some(v) = value.sum() {
                    if seen.insert(value.name.clone()) {
                        write_type(&sanitized_name, "counter", &mut w)?;
                    }
                    write_metric(&sanitized_name, value.tags(default), v, &mut w)?;
                }
            }
            AggregationMethod::Set => {
                if let Some(v) = value.set() {
                    if seen.insert(value.name.clone()) {
                        write_type(&sanitized_name, "gauge", &mut w)?;
                    }
                    write_metric(&sanitized_name, value.tags(default), v, &mut w)?;
                }
            }
            AggregationMethod::Histogram => {
                if let Some(bin_iter) = value.bins() {
                    if seen.insert(value.name.clone()) {
                        write_type(&sanitized_name, "histogram", &mut w)?;
                    }
                    let mut running_sum = 0;
                    for &(bound, val) in bin_iter {
                        w.write_all(sanitized_name.as_bytes())?;

                        // TODO(jpg): Could be combined with tags and processed with
                        // write_metric()
                        let le = match bound {
                            Bound::Finite(bnd) => bnd.to_string(),
                            Bound::PosInf => "+Inf".to_string(),
                        };
                        w.write_all(b"{")?;
                        write_kv("le", le.as_str(), &mut w)?;
                        for (k, v) in value.tags(default) {
                            w.write_all(b", ")?;
                            write_kv(k, v, &mut w)?;
                        }
                        w.write_all(b"} ")?;

                        w.write_all((val + running_sum).to_string().as_bytes())?;
                        running_sum += val;
                        w.write_all(b"\n")?;
                    }
                    let sum_value = value.samples_sum().unwrap_or(0.0);
                    write_metric(
                        &(sanitized_name.clone() + "_sum"),
                        value.tags(default),
                        sum_value,
                        &mut w,
                    )?;
                    write_metric(
                        &(sanitized_name.clone() + "_count"),
                        value.tags(default),
                        value.count() as f64,
                        &mut w,
                    )?;
                }
            }
            AggregationMethod::Summarize => {
                if seen.insert(value.name.clone()) {
                    write_type(&sanitized_name, "summary", &mut w)?;
                }
                for q in &[0.0, 1.0, 0.25, 0.5, 0.75, 0.90, 0.95, 0.99, 0.999] {
                    w.write_all(sanitized_name.as_bytes())?;

                    // TODO(jpg): Could be combined with tags and processed with
                    // write_metric()
                    w.write_all(b"{")?;
                    write_kv("quantile", q.to_string().as_str(), &mut w)?;
                    for (k, v) in value.tags(default) {
                        w.write_all(b", ")?;
                        write_kv(k, v, &mut w)?;
                    }
                    w.write_all(b"} ")?;

                    w.write_all(value.query(*q).unwrap().to_string().as_bytes())?;
                    w.write_all(b"\n")?;
                }
                let sum_value = value.samples_sum().unwrap_or(0.0);
                write_metric(
                    &(sanitized_name.clone() + "_sum"),
                    value.tags(default),
                    sum_value,
                    &mut w,
                )?;
                write_metric(
                    &(sanitized_name.clone() + "_count"),
                    value.tags(default),
                    value.count() as f64,
                    &mut w,
                )?;
            }
        }
    }
    match w.flush() {
        Ok(_) => Ok(w),
        Err(e) => Err(e),
    }
}

/// Sanitize cernan Telemetry into prometheus' notion
///
/// Prometheus is pretty strict about the names of its ingested metrics.
/// According to [Writing
/// Exporters](https://prometheus.io/docs/instrumenting/writing_exporters/)
/// "Only [a-zA-Z0-9:_] are valid in metric names, any other characters should
/// be sanitized to an underscore."
///
/// Metrics coming into cernan can have full utf8 names, save for some ingestion
/// protocols that special-case certain characters. To cope with this we just
/// mangle the mess out of names and hope for forgiveness in the hereafter.
fn sanitize(name: &str) -> String {
    let name: String = name.to_string();
    let mut new_name: Vec<u8> = Vec::with_capacity(128);
    for c in name.as_bytes() {
        match *c {
            b'a'...b'z' | b'A'...b'Z' | b'0'...b'9' | b':' | b'_' => new_name.push(*c),
            _ => new_name.push(b'_'),
        }
    }
    String::from_utf8(new_name).unwrap()
}

impl Sink<PrometheusConfig> for Prometheus {
    fn init(config: PrometheusConfig) -> Self {
        let aggrs = PrometheusAggr::new(config.capacity_in_seconds);
        let aggrs = sync::Arc::new(sync::Mutex::new(aggrs));

        let host_port =
            format!("{}:{}", config.host.as_str(), config.port.to_string());
        Prometheus {
            aggrs: sync::Arc::clone(&aggrs),
            age_threshold: config.age_threshold,
            http_srv: Server::new(
                host_port,
                PrometheusHandler {
                    tags: config.tags.clone(),
                    aggr: aggrs,
                    gzip: config.gzip,
                },
            ),
            tags: config.tags,
        }
    }

    fn flush_interval(&self) -> Option<u64> {
        Some(10)
    }

    fn flush(&mut self) {
        let total_purged = self.aggrs.lock().unwrap().purge();
        PROMETHEUS_AGGR_WINDOWED_PURGED.store(total_purged, Ordering::Relaxed);
    }

<<<<<<< HEAD
    fn deliver(&mut self, telem: metric::Telemetry) {
=======
    fn deliver(&mut self, telem: Telemetry) -> () {
>>>>>>> 6da41764
        if let Some(age_threshold) = self.age_threshold {
            if (telem.timestamp - time::now()).abs() <= (age_threshold as i64) {
                self.aggrs.lock().unwrap().insert(telem);
            }
        } else {
            self.aggrs.lock().unwrap().insert(telem);
        }
    }

    fn shutdown(mut self) {
        self.flush();
        self.http_srv.shutdown();
    }
}

#[cfg(test)]
mod test {
    use super::*;
    use quickcheck::{Arbitrary, Gen, QuickCheck, TestResult};

    impl Arbitrary for PrometheusAggr {
        fn arbitrary<G>(g: &mut G) -> Self
        where
            G: Gen,
        {
            let limit: usize = Arbitrary::arbitrary(g);
            let capacity_in_seconds: usize = match Arbitrary::arbitrary(g) {
                0 => 1,
                i => i,
            };
            let mut data: HashMap<String, Accumulator> = Default::default();
            for _ in 0..limit {
                let telem: Telemetry = Arbitrary::arbitrary(g);
                let entry: Entry<String, Accumulator> = data.entry(telem.name.clone());
                match entry {
                    Entry::Occupied(mut oe) => {
                        let prev = oe.get_mut();
                        if prev.kind() == telem.kind() {
                            prev.insert(telem);
                        } else {
                            continue;
                        }
                    }
                    Entry::Vacant(ve) => {
                        ve.insert(match telem.kind() {
                            AggregationMethod::Set
                            | AggregationMethod::Sum
                            | AggregationMethod::Histogram => {
                                Accumulator::Perpetual(telem)
                            }
                            AggregationMethod::Summarize => {
                                let mut samples = Vec::new();
                                let sum = telem.query(1.0).unwrap();
                                samples.push(telem);
                                Accumulator::Windowed {
                                    cap: capacity_in_seconds,
                                    count: 1,
                                    sum: sum,
                                    samples: samples,
                                }
                            }
                        });
                    }
                }
            }
            PrometheusAggr {
                data: data,
                capacity_in_seconds: capacity_in_seconds,
            }
        }
    }

    #[test]
    fn test_accumlator_window_boundary_obeyed() {
        fn inner(cap: usize, telems: Vec<Telemetry>) -> TestResult {
            let mut windowed = Accumulator::Windowed {
                cap: cap,
                samples: Vec::new(),
                sum: 0.0,
                count: 0,
            };

            for t in telems.into_iter() {
                if t.kind() != AggregationMethod::Summarize {
                    continue;
                }
                windowed.insert(t);
            }

            assert!(windowed.total_stored_samples() <= cap);

            TestResult::passed()
        }
        QuickCheck::new().quickcheck(inner as fn(usize, Vec<Telemetry>) -> TestResult);
    }

    #[test]
    fn test_reportable() {
        fn inner(aggr: PrometheusAggr) -> TestResult {
            let cur_cnt = aggr.count();

            let mut reportable_cnt = 0;
            for _ in aggr.reportable() {
                reportable_cnt += 1;
            }

            assert_eq!(cur_cnt, reportable_cnt);

            TestResult::passed()
        }
        QuickCheck::new().quickcheck(inner as fn(PrometheusAggr) -> TestResult);
    }

    // insertion must obey two properties, based on existence or not
    //
    //  IF EXISTS
    //    - insertion should NOT increase total count
    //    - insertion WILL modify existing telemetry in aggregation
    //      - insertion WILL NOT change telemetry aggregation kind
    //
    //  IF NOT EXISTS
    //    - insertion WILL increase count by 1
    //    - insertion WILL make telemetry exist after the insertion
    #[test]
    fn test_insertion_exists_property() {
        fn inner(telem: Telemetry, mut aggr: PrometheusAggr) -> TestResult {
            let cur_cnt = aggr.count();
            match aggr.find_match(&telem) {
                Some(other) => {
                    if aggr.insert(telem.clone()) {
                        assert_eq!(other.kind(), telem.kind());
                        assert_eq!(cur_cnt, aggr.count());
                        let new_t =
                            aggr.find_match(&telem).expect("could not find in test");
                        assert_eq!(other.name, new_t.name);
                        assert_eq!(new_t.kind(), telem.kind());
                    } else {
                        assert_ne!(other.kind(), telem.kind());
                        assert_eq!(cur_cnt, aggr.count());
                        return TestResult::discard();
                    }
                }
                None => return TestResult::discard(),
            }
            TestResult::passed()
        }
        QuickCheck::new()
            .quickcheck(inner as fn(Telemetry, PrometheusAggr) -> TestResult);
    }

    #[test]
    fn test_insertion_not_exists_property() {
        fn inner(telem: Telemetry, mut aggr: PrometheusAggr) -> TestResult {
            let cur_cnt = aggr.count();
            match aggr.find_match(&telem) {
                Some(_) => return TestResult::discard(),
                None => {
                    assert!(aggr.insert(telem.clone()));
                    assert_eq!(cur_cnt + 1, aggr.count());
                    aggr.find_match(&telem).expect("could not find");
                }
            }
            TestResult::passed()
        }
        QuickCheck::new()
            .quickcheck(inner as fn(Telemetry, PrometheusAggr) -> TestResult);
    }

    #[test]
    fn test_sanitization() {
        fn inner(metric: Telemetry) -> TestResult {
            let name: String = sanitize(&metric.name);
            for c in name.chars() {
                match c {
                    'a'...'z' | 'A'...'Z' | '0'...'9' | ':' | '_' => continue,
                    other => {
                        println!("OTHER: {}", other);
                        return TestResult::failed();
                    }
                }
            }
            TestResult::passed()
        }
        QuickCheck::new().quickcheck(inner as fn(Telemetry) -> TestResult);
    }

    fn write_tags_test_helper(iter: TagIter, expected: &str) {
        let mut buffer = Vec::with_capacity(2048);
        write_tags(iter, &mut buffer).unwrap();
        assert_eq!(expected, String::from_utf8(buffer).unwrap());
    }

    #[test]
    fn test_write_tags() {
        let empty = TagMap::default();
        let mut defaults = TagMap::default();
        defaults.insert("source".into(), "test-src".into());
        let mut tags = TagMap::default();
        tags.insert("custom-tag".into(), "custom-value".into());

        write_tags_test_helper(
            TagIter::Single {
                defaults: empty.iter(),
            },
            "",
        );

        write_tags_test_helper(
            TagIter::Single {
                defaults: tags.iter(),
            },
            r#"{custom-tag="custom-value"}"#,
        );

        write_tags_test_helper(
            TagIter::Double {
                iters_exhausted: false,
                seen_keys: HashSet::new(),
                defaults: defaults.iter(),
                iters: tags.iter(),
            },
            r#"{custom-tag="custom-value", source="test-src"}"#,
        );
    }

    fn write_text_test_helper(
        aggr: &PrometheusAggr,
        defaults: &TagMap,
        mut expected: Vec<&str>,
    ) {
        let mut buffer = Vec::with_capacity(2048);
        buffer = write_text(aggr.reportable(), &defaults, buffer).unwrap();
        let string = String::from_utf8(buffer).unwrap();
        let mut lines: Vec<&str> = string.lines().collect();
        lines.sort();
        expected.sort();
        println!("Expected:");
        println!("{:#?}", expected);
        println!("Actual:");
        println!("{:#?}", lines);
        assert_eq!(expected, lines);
    }

    #[test]
    fn test_write_text() {
        let empty = TagMap::default();
        let mut defaults = TagMap::default();
        defaults.insert("source".into(), "test-src".into());
        let mut tags = TagMap::default();
        tags.insert("custom-tag".into(), "custom-value".into());

        let aggr = PrometheusAggr::new(1);

        write_text_test_helper(&aggr, &empty, vec![]);
        write_text_test_helper(&aggr, &defaults, vec![]);

        let mut counter_aggr = PrometheusAggr::new(1);

        counter_aggr.insert(
            Telemetry::new()
                .name("test.counter")
                .value(-1.0)
                .kind(AggregationMethod::Sum)
                .harden()
                .unwrap()
                .overlay_tags_from_map(&tags),
        );

        write_text_test_helper(
            &counter_aggr,
            &defaults,
            vec![
                "# TYPE test_counter counter",
                r#"test_counter{custom-tag="custom-value", source="test-src"} -1"#,
            ],
        );

        let mut gauge_aggr = PrometheusAggr::new(1);

        gauge_aggr.insert(
            Telemetry::new()
                .name("test.gauge")
                .value(3.211)
                .kind(AggregationMethod::Set)
                .harden()
                .unwrap(),
        );

        write_text_test_helper(
            &gauge_aggr,
            &empty,
            vec!["# TYPE test_gauge gauge", r#"test_gauge 3.211"#],
        );

        let mut timer_aggr = PrometheusAggr::new(1);

        timer_aggr.insert(
            Telemetry::new()
                .name("test.timer")
                .value(12.101)
                .kind(AggregationMethod::Summarize)
                .harden()
                .unwrap(),
        );

        write_text_test_helper(
            &timer_aggr,
            &defaults,
            vec![
                "# TYPE test_timer summary",
                r#"test_timer_count{source="test-src"} 1"#,
                r#"test_timer_sum{source="test-src"} 12.101"#,
                r#"test_timer{quantile="0", source="test-src"} 12.101"#,
                r#"test_timer{quantile="0.25", source="test-src"} 12.101"#,
                r#"test_timer{quantile="0.5", source="test-src"} 12.101"#,
                r#"test_timer{quantile="0.75", source="test-src"} 12.101"#,
                r#"test_timer{quantile="0.9", source="test-src"} 12.101"#,
                r#"test_timer{quantile="0.95", source="test-src"} 12.101"#,
                r#"test_timer{quantile="0.99", source="test-src"} 12.101"#,
                r#"test_timer{quantile="0.999", source="test-src"} 12.101"#,
                r#"test_timer{quantile="1", source="test-src"} 12.101"#,
            ],
        );

        let mut raw_aggr = PrometheusAggr::new(1);

        raw_aggr.insert(
            Telemetry::new()
                .name("test.raw")
                .value(1.0)
                .kind(AggregationMethod::Set)
                .harden()
                .unwrap(),
        );

        write_text_test_helper(
            &raw_aggr,
            &defaults,
            vec!["# TYPE test_raw gauge", r#"test_raw{source="test-src"} 1"#],
        );

        let mut histogram_aggr = PrometheusAggr::new(1);

        histogram_aggr.insert(
            Telemetry::new()
                .name("test.histogram")
                .value(0.1)
                .kind(AggregationMethod::Histogram)
                .harden()
                .unwrap(),
        );

        write_text_test_helper(
            &histogram_aggr,
            &defaults,
            vec![
                "# TYPE test_histogram histogram",
                r#"test_histogram_count{source="test-src"} 1"#,
                r#"test_histogram_sum{source="test-src"} 0.1"#,
                r#"test_histogram{le="+Inf", source="test-src"} 1"#,
                r#"test_histogram{le="1", source="test-src"} 1"#,
                r#"test_histogram{le="10", source="test-src"} 1"#,
                r#"test_histogram{le="100", source="test-src"} 1"#,
                r#"test_histogram{le="1000", source="test-src"} 1"#,
            ],
        );
    }
}<|MERGE_RESOLUTION|>--- conflicted
+++ resolved
@@ -390,13 +390,8 @@
     gzip: bool,
 }
 
-<<<<<<< HEAD
-impl http::Handler for PrometheusHandler {
-    fn handle(&self, request: http::Request) {
-=======
 impl Handler for PrometheusHandler {
-    fn handle(&self, request: Request) -> () {
->>>>>>> 6da41764
+    fn handle(&self, request: Request) {
         let mut buffer = Vec::with_capacity(2048);
         if let Ok(ref aggr) = self.aggr.try_lock() {
             PROMETHEUS_AGGR_REPORTABLE.store(aggr.count(), Ordering::Relaxed);
@@ -448,11 +443,6 @@
     }
 }
 
-<<<<<<< HEAD
-#[allow(clippy::cyclomatic_complexity)]
-#[inline]
-fn fmt_tags<W>(mut iter: TagIter, s: &mut GzEncoder<W>)
-=======
 #[inline]
 fn write_kv<W>(k: &str, v: &str, s: &mut W) -> io::Result<()>
 where
@@ -466,7 +456,6 @@
 
 #[inline]
 fn write_tags<W>(mut iter: TagIter, w: &mut W) -> io::Result<()>
->>>>>>> 6da41764
 where
     W: Write,
 {
@@ -669,11 +658,7 @@
         PROMETHEUS_AGGR_WINDOWED_PURGED.store(total_purged, Ordering::Relaxed);
     }
 
-<<<<<<< HEAD
-    fn deliver(&mut self, telem: metric::Telemetry) {
-=======
-    fn deliver(&mut self, telem: Telemetry) -> () {
->>>>>>> 6da41764
+    fn deliver(&mut self, telem: Telemetry) {
         if let Some(age_threshold) = self.age_threshold {
             if (telem.timestamp - time::now()).abs() <= (age_threshold as i64) {
                 self.aggrs.lock().unwrap().insert(telem);
